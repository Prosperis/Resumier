--- conflicted
+++ resolved
@@ -56,11 +56,7 @@
 
   function handleSubmit(e: React.FormEvent) {
     e.preventDefault()
-<<<<<<< HEAD
-    const job = { title, company, description, benefits }
-=======
-    const job = { title, company, location, description }
->>>>>>> c18d583d
+    const job = { title, company, location, description, benefits }
     setJobInfo(job)
     addJob(job)
     setTitle("")
