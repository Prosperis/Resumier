import { useState } from "react"
import { useResumeStore } from "@/hooks/use-resume-store"
import { Button } from "@/components/ui/button"
import {
  Dialog,
  DialogContent,
  DialogHeader,
  DialogTitle,
} from "@/components/ui/dialog"
import { Input } from "@/components/ui/input"
import { Label } from "@/components/ui/label"
import { Textarea } from "@/components/ui/textarea"
import {
  Sidebar,
  SidebarContent,
  SidebarGroup,
  SidebarGroupContent,
  SidebarMenu,
  SidebarMenuButton,
  SidebarMenuItem,
  SidebarProvider,
} from "@/components/ui/sidebar"
import { Plus, Trash } from "lucide-react"

type Section = "details" | "list"

export function JobInfoDialog({
  open,
  onOpenChange,
}: {
  open: boolean
  onOpenChange: (open: boolean) => void
}) {
  const { jobInfo, setJobInfo, jobs, addJob, removeJob } = useResumeStore()
  const typedJobInfo = jobInfo as {
    title?: string
    company?: string
    location?: string
    description?: string
<<<<<<< HEAD
    benefits?: string[]
=======
    workType?: string
    basePay?: string
    bonus?: string
    stocks?: string
>>>>>>> 80940082
  }
  const standardBenefits = [
    "Health Insurance",
    "Dental Insurance",
    "Vision Insurance",
    "401(k)",
    "Paid Time Off",
  ]
  const [section, setSection] = useState<Section>("details")
  const [title, setTitle] = useState(typedJobInfo.title ?? "")
  const [company, setCompany] = useState(typedJobInfo.company ?? "")
  const [location, setLocation] = useState(typedJobInfo.location ?? "")
  const [description, setDescription] = useState(typedJobInfo.description ?? "")
<<<<<<< HEAD
  const [benefits, setBenefits] = useState<string[]>(typedJobInfo.benefits ?? [])
  const [benefitInput, setBenefitInput] = useState("")

  function handleSubmit(e: React.FormEvent) {
    e.preventDefault()
    const job = { title, company, location, description, benefits }
=======
  const [workType, setWorkType] = useState(typedJobInfo.workType ?? "")
  const [basePay, setBasePay] = useState(typedJobInfo.basePay ?? "")
  const [bonus, setBonus] = useState(typedJobInfo.bonus ?? "")
  const [stocks, setStocks] = useState(typedJobInfo.stocks ?? "")

  function handleSubmit(e: React.FormEvent) {
    e.preventDefault()
    const job = { title, company, location, description, basePay, bonus, stocks, workType }
>>>>>>> 80940082
    setJobInfo(job)
    addJob(job)
    setTitle("")
    setCompany("")
    setLocation("")
    setDescription("")
<<<<<<< HEAD
    setBenefits([])
=======
    setWorkType("")
    setBasePay("")
    setBonus("")
    setStocks("")
>>>>>>> 80940082
  }

  return (
    <Dialog open={open} onOpenChange={onOpenChange}>
      <DialogContent className="overflow-hidden p-0 md:max-h-[750px] md:max-w-[960px]">
        <DialogHeader>
          <DialogTitle>Job Information</DialogTitle>
        </DialogHeader>
        <SidebarProvider className="items-start">
          <Sidebar collapsible="none" className="hidden md:flex">
            <SidebarContent>
              <SidebarGroup>
                <SidebarGroupContent>
                  <SidebarMenu>
                    {[
                      { value: "details", label: "New Job" },
                      { value: "list", label: "Jobs" },
                    ].map((item) => (
                      <SidebarMenuItem key={item.value}>
                        <SidebarMenuButton
                          isActive={section === item.value}
                          onClick={() => setSection(item.value as Section)}
                        >
                          <span>{item.label}</span>
                        </SidebarMenuButton>
                      </SidebarMenuItem>
                    ))}
                  </SidebarMenu>
                </SidebarGroupContent>
              </SidebarGroup>
            </SidebarContent>
          </Sidebar>
          <main className="flex h-[650px] flex-1 flex-col overflow-y-auto p-4">
            {section === "details" && (
              <form className="grid gap-4" onSubmit={handleSubmit}>
                <div className="grid gap-2">
                  <Label htmlFor="job">Job Title</Label>
                  <Input
                    id="job"
                    value={title}
                    onChange={(e) => setTitle(e.target.value)}
                    placeholder="Desired role"
                  />
                </div>
                <div className="grid gap-2">
                  <Label htmlFor="company">Company</Label>
                  <Input
                    id="company"
                    value={company}
                    onChange={(e) => setCompany(e.target.value)}
                    placeholder="Company name"
                  />
                </div>
                <div className="grid gap-2">
                  <Label htmlFor="workType">Type of Work</Label>
                  <select
                    id="workType"
                    className="border rounded-md p-2"
                    value={workType}
                    onChange={(e) => setWorkType(e.target.value)}
                  >
                    <option value="">Select</option>
                    <option value="onsite">Onsite</option>
                    <option value="remote">Remote</option>
                    <option value="hybrid">Hybrid</option>
                  </select>
                </div>
                <div className="grid gap-2">
                  <Label htmlFor="location">Location</Label>
                  <Input
                    id="location"
                    value={location}
                    onChange={(e) => setLocation(e.target.value)}
                    placeholder="Company location"
                  />
                </div>
                <div className="grid gap-2">
                  <Label htmlFor="description">Description</Label>
                  <Textarea
                    id="description"
                    value={description}
                    onChange={(e) => setDescription(e.target.value)}
                    placeholder="Job description"
                  />
                </div>
                <div className="grid gap-2">
<<<<<<< HEAD
                  <Label>Benefits</Label>
                  {benefits.map((benefit, i) => (
                    <div key={i} className="flex items-center gap-2">
                      <Input
                        value={benefit}
                        onChange={(e) =>
                          setBenefits((prev) => {
                            const next = [...prev]
                            next[i] = e.target.value
                            return next
                          })
                        }
                        placeholder="Benefit"
                      />
                      <Button
                        type="button"
                        variant="outline"
                        size="icon"
                        onClick={() =>
                          setBenefits((prev) =>
                            prev.filter((_, idx) => idx !== i),
                          )
                        }
                      >
                        <Trash className="h-4 w-4" />
                      </Button>
                    </div>
                  ))}
                  <div className="flex gap-2">
                    <Input
                      value={benefitInput}
                      onChange={(e) => setBenefitInput(e.target.value)}
                      placeholder="Add benefit"
                    />
                    <Button type="button" variant="outline" onClick={() => {
                      if (!benefitInput.trim()) return
                      setBenefits([...benefits, benefitInput.trim()])
                      setBenefitInput("")
                    }}>
                      <Plus className="mr-2 h-4 w-4" /> Add Benefit
                    </Button>
                    <Button
                      type="button"
                      variant="outline"
                      onClick={() => setBenefits(standardBenefits)}
                    >
                      Use Template
                    </Button>
                  </div>
=======
                  <Label htmlFor="basePay">Base Pay</Label>
                  <Input
                    id="basePay"
                    value={basePay}
                    onChange={(e) => setBasePay(e.target.value)}
                    placeholder="Annual salary"
                  />
                </div>
                <div className="grid gap-2">
                  <Label htmlFor="bonus">Bonus</Label>
                  <Input
                    id="bonus"
                    value={bonus}
                    onChange={(e) => setBonus(e.target.value)}
                    placeholder="Bonus or incentives"
                  />
                </div>
                <div className="grid gap-2">
                  <Label htmlFor="stocks">Stocks/Options</Label>
                  <Input
                    id="stocks"
                    value={stocks}
                    onChange={(e) => setStocks(e.target.value)}
                    placeholder="Stock options or RSUs"
                  />
>>>>>>> 80940082
                </div>
                <Button type="submit" className="mt-2 w-full">
                  Add Job
                </Button>
              </form>
            )}
            {section === "list" && (
              <div className="overflow-auto">
                <table className="w-full text-sm">
                  <thead className="border-b">
                    <tr>
                      <th className="text-left p-2">Title</th>
                      <th className="text-left p-2">Company</th>
                      <th className="text-left p-2">Work Type</th>
                      <th className="text-left p-2">Location</th>
                      <th className="text-left p-2">Base Pay</th>
                      <th className="p-2" />
                    </tr>
                  </thead>
                  <tbody className="divide-y">
                    {jobs.map((job, i) => (
                      <tr key={i}>
                        <td className="p-2">{job.title}</td>
                        <td className="p-2">{job.company}</td>
                        <td className="p-2">{job.workType}</td>
                        <td className="p-2">{job.location}</td>
                        <td className="p-2">{job.basePay}</td>
                        <td className="p-2 text-right">
                          <Button
                            type="button"
                            variant="outline"
                            size="sm"
                            onClick={() => removeJob(i)}
                          >
                            <Trash className="mr-2 h-4 w-4" /> Remove
                          </Button>
                        </td>
                      </tr>
                    ))}
                  </tbody>
                </table>
              </div>
            )}
          </main>
        </SidebarProvider>
      </DialogContent>
    </Dialog>
  )
}<|MERGE_RESOLUTION|>--- conflicted
+++ resolved
@@ -37,14 +37,11 @@
     company?: string
     location?: string
     description?: string
-<<<<<<< HEAD
     benefits?: string[]
-=======
     workType?: string
     basePay?: string
     bonus?: string
     stocks?: string
->>>>>>> 80940082
   }
   const standardBenefits = [
     "Health Insurance",
@@ -58,14 +55,8 @@
   const [company, setCompany] = useState(typedJobInfo.company ?? "")
   const [location, setLocation] = useState(typedJobInfo.location ?? "")
   const [description, setDescription] = useState(typedJobInfo.description ?? "")
-<<<<<<< HEAD
   const [benefits, setBenefits] = useState<string[]>(typedJobInfo.benefits ?? [])
   const [benefitInput, setBenefitInput] = useState("")
-
-  function handleSubmit(e: React.FormEvent) {
-    e.preventDefault()
-    const job = { title, company, location, description, benefits }
-=======
   const [workType, setWorkType] = useState(typedJobInfo.workType ?? "")
   const [basePay, setBasePay] = useState(typedJobInfo.basePay ?? "")
   const [bonus, setBonus] = useState(typedJobInfo.bonus ?? "")
@@ -73,22 +64,18 @@
 
   function handleSubmit(e: React.FormEvent) {
     e.preventDefault()
-    const job = { title, company, location, description, basePay, bonus, stocks, workType }
->>>>>>> 80940082
+    const job = { title, company, location, description, basePay, bonus, stocks, workType, benefits }
     setJobInfo(job)
     addJob(job)
     setTitle("")
     setCompany("")
     setLocation("")
     setDescription("")
-<<<<<<< HEAD
     setBenefits([])
-=======
     setWorkType("")
     setBasePay("")
     setBonus("")
     setStocks("")
->>>>>>> 80940082
   }
 
   return (
@@ -175,7 +162,6 @@
                   />
                 </div>
                 <div className="grid gap-2">
-<<<<<<< HEAD
                   <Label>Benefits</Label>
                   {benefits.map((benefit, i) => (
                     <div key={i} className="flex items-center gap-2">
@@ -225,7 +211,8 @@
                       Use Template
                     </Button>
                   </div>
-=======
+                </div>
+                <div className="grid gap-2">
                   <Label htmlFor="basePay">Base Pay</Label>
                   <Input
                     id="basePay"
@@ -251,7 +238,6 @@
                     onChange={(e) => setStocks(e.target.value)}
                     placeholder="Stock options or RSUs"
                   />
->>>>>>> 80940082
                 </div>
                 <Button type="submit" className="mt-2 w-full">
                   Add Job
