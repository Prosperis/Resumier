--- conflicted
+++ resolved
@@ -1,9 +1,6 @@
-<<<<<<< HEAD
 import { useState } from "react"
 import { useMutation } from "@tanstack/react-query"
-=======
 import { useState } from "react";
->>>>>>> 63b0da14
 import {
   Dialog,
   DialogContent,
@@ -31,11 +28,8 @@
   WorkExperience,
   Certification,
   Skill,
-<<<<<<< HEAD
   UserInfo,
-=======
   Link,
->>>>>>> 63b0da14
 } from "@/hooks/use-resume-store"
 import { useResumeStore } from "@/hooks/use-resume-store"
 import { ChevronDown, Plus, Trash } from "lucide-react"
@@ -63,20 +57,11 @@
   const { userInfo, setUserInfo } = useResumeStore();
 
   const [section, setSection] = useState<Section>("basic");
-
-<<<<<<< HEAD
   const [linkedInUrl, setLinkedInUrl] = useState("")
-
   const [name, setName] = useState(userInfo.name ?? "")
   const [email, setEmail] = useState(userInfo.email ?? "")
   const [phone, setPhone] = useState(userInfo.phone ?? "")
   const [address, setAddress] = useState(userInfo.address ?? "")
-=======
-  const [name, setName] = useState(userInfo.name ?? "");
-  const [email, setEmail] = useState(userInfo.email ?? "");
-  const [phone, setPhone] = useState(userInfo.phone ?? "");
-  const [address, setAddress] = useState(userInfo.address ?? "");
->>>>>>> 63b0da14
   const [experiences, setExperiences] = useState<WorkExperience[]>(
     userInfo.experiences ?? [],
   );
