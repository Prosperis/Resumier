import { useState } from "react";
import {
  Dialog,
  DialogContent,
  DialogHeader,
  DialogTitle,
} from "@/components/ui/dialog";
import { Button } from "@/components/ui/button";
import { Input } from "@/components/ui/input";
import { Label } from "@/components/ui/label";
import {
  Sidebar,
  SidebarContent,
  SidebarGroup,
  SidebarGroupContent,
  SidebarMenu,
  SidebarMenuButton,
  SidebarMenuItem,
  SidebarProvider,
} from "@/components/ui/sidebar";
import { Textarea } from "@/components/ui/textarea";
import type {
  Education,
  WorkExperience,
  Certification,
<<<<<<< HEAD
} from "@/hooks/use-resume-store";
import { useResumeStore } from "@/hooks/use-resume-store";
import { Plus, Trash } from "lucide-react";
=======
  Skill,
} from "@/hooks/use-resume-store"
import { useResumeStore } from "@/hooks/use-resume-store"
import { Plus, Trash } from "lucide-react"
>>>>>>> d4842305

type Section =
  | "basic"
  | "experience"
  | "education"
  | "skills"
  | "certifications";

export function PersonalInfoDialog({
  open,
  onOpenChange,
}: {
  open: boolean;
  onOpenChange: (open: boolean) => void;
}) {
  const { userInfo, setUserInfo } = useResumeStore();

  const [section, setSection] = useState<Section>("basic");

  const [name, setName] = useState(userInfo.name ?? "");
  const [email, setEmail] = useState(userInfo.email ?? "");
  const [phone, setPhone] = useState(userInfo.phone ?? "");
  const [address, setAddress] = useState(userInfo.address ?? "");
  const [experiences, setExperiences] = useState<WorkExperience[]>(
    userInfo.experiences ?? [],
  );
  const [education, setEducation] = useState<Education[]>(
<<<<<<< HEAD
    userInfo.education ?? [],
  );
  const [skills, setSkills] = useState<string[]>(userInfo.skills ?? []);
  const [skillInput, setSkillInput] = useState("");
=======
    userInfo.education ?? []
  )
  const [skills, setSkills] = useState<Skill[]>(userInfo.skills ?? [])
>>>>>>> d4842305
  const [certifications, setCertifications] = useState<Certification[]>(
    userInfo.certifications ?? [],
  );
  const [awardInputs, setAwardInputs] = useState<Record<number, string>>({});

  function handleSave(e: React.FormEvent) {
    e.preventDefault();
    setUserInfo({
      name,
      email,
      phone,
      address,
      experiences,
      education,
      skills,
      certifications,
    });
    onOpenChange(false);
  }

  function addExperience() {
    setExperiences([...experiences, {}]);
    setAwardInputs((prev) => ({ ...prev, [experiences.length]: "" }));
  }

  function updateExperience(
    index: number,
    field: keyof WorkExperience,
<<<<<<< HEAD
    value: string | string[],
  ) {
    setExperiences((prev) => {
      const next = [...prev];
      next[index] = { ...next[index], [field]: value };
      return next;
    });
=======
    value: string | boolean
  ) {
    setExperiences((prev) => {
      const next = [...prev]
      if (field === "current" && value === true) {
        next[index] = { ...next[index], current: true, endDate: undefined }
      } else {
        next[index] = { ...next[index], [field]: value }
      }
      return next
    })
>>>>>>> d4842305
  }

  function removeExperience(index: number) {
    setExperiences((prev) => prev.filter((_, i) => i !== index));
    setAwardInputs((prev) => {
      const next: Record<number, string> = {};
      Object.keys(prev).forEach((key) => {
        const i = Number(key);
        if (i < index) next[i] = prev[i];
        else if (i > index) next[i - 1] = prev[i];
      });
      return next;
    });
  }

  function setAwardInput(index: number, value: string) {
    setAwardInputs((prev) => ({ ...prev, [index]: value }));
  }

  function addExperienceAward(index: number) {
    const award = awardInputs[index]?.trim();
    if (!award) return;
    setExperiences((prev) => {
      const next = [...prev];
      const awards = next[index].awards ?? [];
      next[index] = { ...next[index], awards: [...awards, award] };
      return next;
    });
    setAwardInputs((prev) => ({ ...prev, [index]: "" }));
  }

  function removeExperienceAward(index: number, awardIndex: number) {
    setExperiences((prev) => {
      const next = [...prev];
      const awards = next[index].awards ?? [];
      next[index] = {
        ...next[index],
        awards: awards.filter((_, i) => i !== awardIndex),
      };
      return next;
    });
  }

  function addEducation() {
    setEducation([...education, {}]);
  }

  function updateEducation(
    index: number,
    field: keyof Education,
    value: string,
  ) {
    setEducation((prev) => {
      const next = [...prev];
      next[index] = { ...next[index], [field]: value };
      return next;
    });
  }

  function removeEducation(index: number) {
    setEducation((prev) => prev.filter((_, i) => i !== index));
  }

  function addSkill() {
<<<<<<< HEAD
    if (!skillInput.trim()) return;
    setSkills([...skills, skillInput.trim()]);
    setSkillInput("");
=======
    setSkills([...skills, {}])
  }

  function updateSkill(index: number, field: keyof Skill, value: string) {
    setSkills((prev) => {
      const next = [...prev]
      next[index] = { ...next[index], [field]: value }
      return next
    })
>>>>>>> d4842305
  }

  function removeSkill(index: number) {
    setSkills((prev) => prev.filter((_, i) => i !== index));
  }

  function addCertification() {
    setCertifications([...certifications, {}]);
  }

  function updateCertification(
    index: number,
    field: keyof Certification,
    value: string,
  ) {
    setCertifications((prev) => {
      const next = [...prev];
      next[index] = { ...next[index], [field]: value };
      return next;
    });
  }

  function removeCertification(index: number) {
    setCertifications((prev) => prev.filter((_, i) => i !== index));
  }

  return (
    <Dialog open={open} onOpenChange={onOpenChange}>
      <DialogContent className="overflow-hidden p-0 md:max-h-[600px] md:max-w-[800px]">
        <DialogHeader>
          <DialogTitle>Personal Information</DialogTitle>
        </DialogHeader>
        <SidebarProvider className="items-start">
          <Sidebar collapsible="none" className="hidden md:flex">
            <SidebarContent>
              <SidebarGroup>
                <SidebarGroupContent>
                  <SidebarMenu>
                    {[
                      { value: "basic", label: "Basic Info" },
                      { value: "experience", label: "Experience" },
                      { value: "education", label: "Education" },
                      { value: "skills", label: "Skills" },
                      { value: "certifications", label: "Certifications" },
                    ].map((item) => (
                      <SidebarMenuItem key={item.value}>
                        <SidebarMenuButton
                          isActive={section === item.value}
                          onClick={() => setSection(item.value as Section)}
                        >
                          <span>{item.label}</span>
                        </SidebarMenuButton>
                      </SidebarMenuItem>
                    ))}
                  </SidebarMenu>
                </SidebarGroupContent>
              </SidebarGroup>
            </SidebarContent>
          </Sidebar>
          <main className="flex h-[500px] flex-1 flex-col overflow-y-auto p-4">
            {section === "basic" && (
              <form className="grid gap-4" onSubmit={handleSave}>
                <div className="grid gap-2">
                  <Label htmlFor="name">Name</Label>
                  <Input
                    id="name"
                    value={name}
                    onChange={(e) => setName(e.target.value)}
                    placeholder="Your name"
                  />
                </div>
                <div className="grid gap-2">
                  <Label htmlFor="email">Email</Label>
                  <Input
                    id="email"
                    type="email"
                    value={email}
                    onChange={(e) => setEmail(e.target.value)}
                    placeholder="you@example.com"
                  />
                </div>
                <div className="grid gap-2">
                  <Label htmlFor="phone">Phone</Label>
                  <Input
                    id="phone"
                    value={phone}
                    onChange={(e) => setPhone(e.target.value)}
                    placeholder="555-555-5555"
                  />
                </div>
                <div className="grid gap-2">
                  <Label htmlFor="address">Address</Label>
                  <Input
                    id="address"
                    value={address}
                    onChange={(e) => setAddress(e.target.value)}
                    placeholder="Your address"
                  />
                </div>
                <Button type="submit" className="mt-2 w-full">
                  Save
                </Button>
              </form>
            )}
            {section === "experience" && (
              <div className="grid gap-4">
                {experiences.map((exp, i) => (
                  <div key={i} className="border p-4 rounded-md grid gap-2">
                    <div className="grid gap-2">
                      <Label>Company</Label>
                      <Input
                        value={exp.company ?? ""}
                        onChange={(e) =>
                          updateExperience(i, "company", e.target.value)
                        }
                      />
                    </div>
                    <div className="grid gap-2">
                      <Label>Title</Label>
                      <Input
                        value={exp.title ?? ""}
                        onChange={(e) =>
                          updateExperience(i, "title", e.target.value)
                        }
                      />
                    </div>
                    <div className="grid grid-cols-3 gap-2">
                      <div className="grid gap-2">
                        <Label>Start Date</Label>
                        <Input
                          type="date"
                          value={exp.startDate ?? ""}
                          onChange={(e) =>
                            updateExperience(i, "startDate", e.target.value)
                          }
                        />
                      </div>
                      <div className="grid gap-2">
                        <Label>End Date</Label>
                        <Input
                          type="date"
                          value={exp.endDate ?? ""}
                          onChange={(e) =>
                            updateExperience(i, "endDate", e.target.value)
                          }
                          disabled={exp.current}
                          placeholder={exp.current ? "Present" : undefined}
                        />
                      </div>
                      <div className="flex items-center gap-2 pt-6">
                        <input
                          id={`current-${i}`}
                          type="checkbox"
                          checked={exp.current ?? false}
                          onChange={(e) =>
                            updateExperience(i, "current", e.target.checked)
                          }
                          className="h-4 w-4"
                        />
                        <Label htmlFor={`current-${i}`}>Current</Label>
                      </div>
                    </div>
                    <div className="grid gap-2">
                      <Label>Description</Label>
                      <Textarea
                        value={exp.description ?? ""}
                        onChange={(e) =>
                          updateExperience(i, "description", e.target.value)
                        }
                      />
                    </div>
                    <div className="grid gap-2">
                      <Label>Awards</Label>
                      <div className="flex gap-2">
                        <Input
                          value={awardInputs[i] ?? ""}
                          onChange={(e) => setAwardInput(i, e.target.value)}
                          placeholder="Add award"
                        />
                        <Button
                          type="button"
                          onClick={() => addExperienceAward(i)}
                        >
                          <Plus className="mr-2 h-4 w-4" /> Add
                        </Button>
                      </div>
                      <ul className="grid gap-2">
                        {(exp.awards ?? []).map((award, j) => (
                          <li key={j} className="flex items-center gap-2">
                            <span className="flex-1">{award}</span>
                            <Button
                              type="button"
                              variant="outline"
                              size="sm"
                              onClick={() => removeExperienceAward(i, j)}
                            >
                              <Trash className="mr-2 h-4 w-4" />
                            </Button>
                          </li>
                        ))}
                      </ul>
                    </div>
                    <Button
                      type="button"
                      variant="outline"
                      size="sm"
                      onClick={() => removeExperience(i)}
                    >
                      <Trash className="mr-2 h-4 w-4" /> Remove
                    </Button>
                  </div>
                ))}
                <Button type="button" variant="outline" onClick={addExperience}>
                  <Plus className="mr-2 h-4 w-4" /> Add Experience
                </Button>
              </div>
            )}
            {section === "education" && (
              <div className="grid gap-4">
                {education.map((ed, i) => (
                  <div key={i} className="border p-4 rounded-md grid gap-2">
                    <div className="grid gap-2">
                      <Label>School</Label>
                      <Input
                        value={ed.school ?? ""}
                        onChange={(e) =>
                          updateEducation(i, "school", e.target.value)
                        }
                      />
                    </div>
                    <div className="grid gap-2">
                      <Label>Degree</Label>
                      <Input
                        value={ed.degree ?? ""}
                        onChange={(e) =>
                          updateEducation(i, "degree", e.target.value)
                        }
                      />
                    </div>
                    <div className="grid grid-cols-2 gap-2">
                      <div className="grid gap-2">
                        <Label>Start Date</Label>
                        <Input
                          type="date"
                          value={ed.startDate ?? ""}
                          onChange={(e) =>
                            updateEducation(i, "startDate", e.target.value)
                          }
                        />
                      </div>
                      <div className="grid gap-2">
                        <Label>End Date</Label>
                        <Input
                          type="date"
                          value={ed.endDate ?? ""}
                          onChange={(e) =>
                            updateEducation(i, "endDate", e.target.value)
                          }
                        />
                      </div>
                    </div>
                    <div className="grid gap-2">
                      <Label>Description</Label>
                      <Textarea
                        value={ed.description ?? ""}
                        onChange={(e) =>
                          updateEducation(i, "description", e.target.value)
                        }
                      />
                    </div>
                    <Button
                      type="button"
                      variant="outline"
                      size="sm"
                      onClick={() => removeEducation(i)}
                    >
                      <Trash className="mr-2 h-4 w-4" /> Remove
                    </Button>
                  </div>
                ))}
                <Button type="button" variant="outline" onClick={addEducation}>
                  <Plus className="mr-2 h-4 w-4" /> Add Education
                </Button>
              </div>
            )}
            {section === "skills" && (
              <div className="grid gap-4">
                {skills.map((skill, i) => (
                  <div key={i} className="border p-4 rounded-md grid gap-2">
                    <div className="grid gap-2">
                      <Label>Skill</Label>
                      <Input
                        value={skill.name ?? ""}
                        onChange={(e) => updateSkill(i, "name", e.target.value)}
                        placeholder="Skill name"
                      />
                    </div>
                    <div className="grid gap-2">
                      <Label>Years of Experience</Label>
                      <Input
                        type="number"
                        min="0"
                        value={skill.years ?? ""}
                        onChange={(e) => updateSkill(i, "years", e.target.value)}
                        placeholder="0"
                      />
                    </div>
                    <div className="grid gap-2">
                      <Label>Proficiency</Label>
                      <select
                        className="border rounded-md p-2"
                        value={skill.proficiency ?? ""}
                        onChange={(e) =>
                          updateSkill(i, "proficiency", e.target.value)
                        }
                      >
                        <option value="">Select</option>
                        <option value="beginner">Beginner</option>
                        <option value="intermediate">Intermediate</option>
                        <option value="professional">Professional</option>
                        <option value="expert">Expert</option>
                        {[...Array(10)].map((_, idx) => {
                          const val = (idx + 1).toString()
                          return (
                            <option key={val} value={val}>
                              {val}
                            </option>
                          )
                        })}
                      </select>
                    </div>
                    <Button
                      type="button"
                      variant="outline"
                      size="sm"
                      onClick={() => removeSkill(i)}
                    >
                      <Trash className="mr-2 h-4 w-4" /> Remove
                    </Button>
                  </div>
                ))}
                <Button type="button" variant="outline" onClick={addSkill}>
                  <Plus className="mr-2 h-4 w-4" /> Add Skill
                </Button>
              </div>
            )}
            {section === "certifications" && (
              <div className="grid gap-4">
                {certifications.map((cert, i) => (
                  <div key={i} className="border p-4 rounded-md grid gap-2">
                    <div className="grid gap-2">
                      <Label>Certification</Label>
                      <Input
                        value={cert.name ?? ""}
                        onChange={(e) =>
                          updateCertification(i, "name", e.target.value)
                        }
                        placeholder="Certification name"
                      />
                    </div>
                    <div className="grid gap-2">
                      <Label>Expiration</Label>
                      <Input
                        type="date"
                        value={cert.expiration ?? ""}
                        onChange={(e) =>
                          updateCertification(i, "expiration", e.target.value)
                        }
                      />
                    </div>
                    <Button
                      type="button"
                      variant="outline"
                      size="sm"
                      onClick={() => removeCertification(i)}
                    >
                      <Trash className="mr-2 h-4 w-4" /> Remove
                    </Button>
                  </div>
                ))}
                <Button
                  type="button"
                  variant="outline"
                  onClick={addCertification}
                >
                  <Plus className="mr-2 h-4 w-4" /> Add Certification
                </Button>
              </div>
            )}
          </main>
        </SidebarProvider>
      </DialogContent>
    </Dialog>
  );
}<|MERGE_RESOLUTION|>--- conflicted
+++ resolved
@@ -23,16 +23,10 @@
   Education,
   WorkExperience,
   Certification,
-<<<<<<< HEAD
-} from "@/hooks/use-resume-store";
-import { useResumeStore } from "@/hooks/use-resume-store";
-import { Plus, Trash } from "lucide-react";
-=======
   Skill,
 } from "@/hooks/use-resume-store"
 import { useResumeStore } from "@/hooks/use-resume-store"
 import { Plus, Trash } from "lucide-react"
->>>>>>> d4842305
 
 type Section =
   | "basic"
@@ -60,16 +54,10 @@
     userInfo.experiences ?? [],
   );
   const [education, setEducation] = useState<Education[]>(
-<<<<<<< HEAD
     userInfo.education ?? [],
   );
-  const [skills, setSkills] = useState<string[]>(userInfo.skills ?? []);
+  const [skills, setSkills] = useState<Skill[]>(userInfo.skills ?? []);
   const [skillInput, setSkillInput] = useState("");
-=======
-    userInfo.education ?? []
-  )
-  const [skills, setSkills] = useState<Skill[]>(userInfo.skills ?? [])
->>>>>>> d4842305
   const [certifications, setCertifications] = useState<Certification[]>(
     userInfo.certifications ?? [],
   );
@@ -98,16 +86,7 @@
   function updateExperience(
     index: number,
     field: keyof WorkExperience,
-<<<<<<< HEAD
     value: string | string[],
-  ) {
-    setExperiences((prev) => {
-      const next = [...prev];
-      next[index] = { ...next[index], [field]: value };
-      return next;
-    });
-=======
-    value: string | boolean
   ) {
     setExperiences((prev) => {
       const next = [...prev]
@@ -118,7 +97,6 @@
       }
       return next
     })
->>>>>>> d4842305
   }
 
   function removeExperience(index: number) {
@@ -183,12 +161,9 @@
   }
 
   function addSkill() {
-<<<<<<< HEAD
     if (!skillInput.trim()) return;
     setSkills([...skills, skillInput.trim()]);
     setSkillInput("");
-=======
-    setSkills([...skills, {}])
   }
 
   function updateSkill(index: number, field: keyof Skill, value: string) {
@@ -197,7 +172,6 @@
       next[index] = { ...next[index], [field]: value }
       return next
     })
->>>>>>> d4842305
   }
 
   function removeSkill(index: number) {
