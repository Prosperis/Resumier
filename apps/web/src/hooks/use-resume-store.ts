import { create } from "zustand";
import { persist, createJSONStorage } from "zustand/middleware";
import { get, set, del } from "idb-keyval";

export interface WorkExperience {
<<<<<<< HEAD
  company?: string;
  title?: string;
  startDate?: string;
  endDate?: string;
  description?: string;
  awards?: string[];
=======
  company?: string
  title?: string
  startDate?: string
  endDate?: string
  current?: boolean
  description?: string
>>>>>>> d4842305
}

export interface Education {
  school?: string;
  degree?: string;
  startDate?: string;
  endDate?: string;
  description?: string;
}

export interface Skill {
  name?: string
  years?: string
  proficiency?: string
}

export interface Certification {
  name?: string;
  expiration?: string;
}

export interface UserInfo {
<<<<<<< HEAD
  name?: string;
  email?: string;
  phone?: string;
  address?: string;
  experiences?: WorkExperience[];
  education?: Education[];
  skills?: string[];
  certifications?: Certification[];
  [key: string]: unknown;
}

export interface JobInfo {
  description?: string;
  [key: string]: unknown;
=======
  name?: string
  email?: string
  phone?: string
  address?: string
  experiences?: WorkExperience[]
  education?: Education[]
  skills?: Skill[]
  certifications?: Certification[]
  [key: string]: unknown
}

export interface JobInfo {
  title?: string
  company?: string
  description?: string
  [key: string]: unknown
>>>>>>> d4842305
}

export interface ResumeContent {
  [key: string]: unknown;
}

export interface ResumeStore {
<<<<<<< HEAD
  userInfo: UserInfo;
  jobInfo: JobInfo;
  content: ResumeContent;
  setUserInfo: (info: UserInfo) => void;
  setJobInfo: (info: JobInfo) => void;
  setContent: (data: ResumeContent) => void;
  reset: () => void;
=======
  userInfo: UserInfo
  jobInfo: JobInfo
  jobs: JobInfo[]
  content: ResumeContent
  setUserInfo: (info: UserInfo) => void
  setJobInfo: (info: JobInfo) => void
  addJob: (job: JobInfo) => void
  removeJob: (index: number) => void
  setContent: (data: ResumeContent) => void
  reset: () => void
>>>>>>> d4842305
}

export const useResumeStore = create<ResumeStore>()(
  persist<ResumeStore>(
    (set) => ({
      userInfo: {},
      jobInfo: {},
      jobs: [],
      content: {},
      setUserInfo: (info) => set({ userInfo: { ...info } }),
      setJobInfo: (info) => set({ jobInfo: { ...info } }),
      addJob: (job) => set((state) => ({ jobs: [...state.jobs, { ...job }] })),
      removeJob: (index) =>
        set((state) => ({ jobs: state.jobs.filter((_, i) => i !== index) })),
      setContent: (data) => set({ content: { ...data } }),
      reset: () => set({ userInfo: {}, jobInfo: {}, jobs: [], content: {} }),
    }),
    {
      name: "resumier-web-store",
      storage: createJSONStorage(() => ({
        async getItem(name: string) {
          const value = await get(name);
          return value ?? null;
        },
        async setItem(name: string, value: unknown) {
          await set(name, value);
        },
        async removeItem(name: string) {
          await del(name);
        },
      })),
    },
  ),
);<|MERGE_RESOLUTION|>--- conflicted
+++ resolved
@@ -3,21 +3,12 @@
 import { get, set, del } from "idb-keyval";
 
 export interface WorkExperience {
-<<<<<<< HEAD
   company?: string;
   title?: string;
   startDate?: string;
   endDate?: string;
   description?: string;
   awards?: string[];
-=======
-  company?: string
-  title?: string
-  startDate?: string
-  endDate?: string
-  current?: boolean
-  description?: string
->>>>>>> d4842305
 }
 
 export interface Education {
@@ -40,22 +31,6 @@
 }
 
 export interface UserInfo {
-<<<<<<< HEAD
-  name?: string;
-  email?: string;
-  phone?: string;
-  address?: string;
-  experiences?: WorkExperience[];
-  education?: Education[];
-  skills?: string[];
-  certifications?: Certification[];
-  [key: string]: unknown;
-}
-
-export interface JobInfo {
-  description?: string;
-  [key: string]: unknown;
-=======
   name?: string
   email?: string
   phone?: string
@@ -72,7 +47,6 @@
   company?: string
   description?: string
   [key: string]: unknown
->>>>>>> d4842305
 }
 
 export interface ResumeContent {
@@ -80,15 +54,6 @@
 }
 
 export interface ResumeStore {
-<<<<<<< HEAD
-  userInfo: UserInfo;
-  jobInfo: JobInfo;
-  content: ResumeContent;
-  setUserInfo: (info: UserInfo) => void;
-  setJobInfo: (info: JobInfo) => void;
-  setContent: (data: ResumeContent) => void;
-  reset: () => void;
-=======
   userInfo: UserInfo
   jobInfo: JobInfo
   jobs: JobInfo[]
@@ -99,7 +64,6 @@
   removeJob: (index: number) => void
   setContent: (data: ResumeContent) => void
   reset: () => void
->>>>>>> d4842305
 }
 
 export const useResumeStore = create<ResumeStore>()(
