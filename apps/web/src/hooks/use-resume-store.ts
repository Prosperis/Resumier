import { create } from "zustand";
import { persist, createJSONStorage } from "zustand/middleware";
import { get, set, del } from "idb-keyval";

export interface WorkExperience {
  company?: string;
  title?: string;
  startDate?: string;
  endDate?: string;
  description?: string;
  awards?: string[];
}

export interface Education {
  school?: string;
  degree?: string;
  startDate?: string;
  endDate?: string;
  description?: string;
}

export interface Skill {
  name?: string
  years?: string
  proficiency?: string
}

export interface Certification {
  name?: string;
  expiration?: string;
}

export interface Link {
  label?: string
  url?: string
}

export interface UserInfo {
  name?: string
  email?: string
  phone?: string
  address?: string
  customUrl?: string
  links?: Link[]
  experiences?: WorkExperience[]
  education?: Education[]
  skills?: Skill[]
  certifications?: Certification[]
  [key: string]: unknown
}

export interface JobInfo {
  title?: string
  company?: string
  location?: string
  description?: string
<<<<<<< HEAD
  benefits?: string[]
=======
  workType?: "onsite" | "remote" | "hybrid"
  basePay?: string
  bonus?: string
  stocks?: string
>>>>>>> 80940082
  [key: string]: unknown
}

export interface ResumeContent {
  [key: string]: unknown;
}

export interface ResumeStore {
  userInfo: UserInfo
  jobInfo: JobInfo
  jobs: JobInfo[]
  content: ResumeContent
  setUserInfo: (info: UserInfo) => void
  setJobInfo: (info: JobInfo) => void
  addJob: (job: JobInfo) => void
  removeJob: (index: number) => void
  setContent: (data: ResumeContent) => void
  reset: () => void
}

export const useResumeStore = create<ResumeStore>()(
  persist<ResumeStore>(
    (set) => ({
      userInfo: {},
      jobInfo: {},
      jobs: [],
      content: {},
      setUserInfo: (info) => set({ userInfo: { ...info } }),
      setJobInfo: (info) => set({ jobInfo: { ...info } }),
      addJob: (job) => set((state) => ({ jobs: [...state.jobs, { ...job }] })),
      removeJob: (index) =>
        set((state) => ({ jobs: state.jobs.filter((_, i) => i !== index) })),
      setContent: (data) => set({ content: { ...data } }),
      reset: () => set({ userInfo: {}, jobInfo: {}, jobs: [], content: {} }),
    }),
    {
      name: "resumier-web-store",
      storage: createJSONStorage(() => ({
        async getItem(name: string) {
          const value = await get(name);
          return value ?? null;
        },
        async setItem(name: string, value: unknown) {
          await set(name, value);
        },
        async removeItem(name: string) {
          await del(name);
        },
      })),
    },
  ),
);<|MERGE_RESOLUTION|>--- conflicted
+++ resolved
@@ -54,14 +54,11 @@
   company?: string
   location?: string
   description?: string
-<<<<<<< HEAD
   benefits?: string[]
-=======
   workType?: "onsite" | "remote" | "hybrid"
   basePay?: string
   bonus?: string
   stocks?: string
->>>>>>> 80940082
   [key: string]: unknown
 }
 
