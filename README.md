# 📝 Resumier

A cross-platform, AI-powered resume and job application builder. This monorepo supports web, mobile, and desktop apps with a shared codebase using [Turborepo](https://turbo.build/repo) and [pnpm](https://pnpm.io/).

---

## 📦 Project Structure

```
resume-builder/
├── apps/
│   ├── web/        # React (Vite or Next.js)
│   ├── mobile/     # React Native (Expo)
│   └── desktop/    # Tauri wrapper
│
├── packages/
│   ├── ui/         # Shared cross-platform UI components
│   ├── core/       # Logic, hooks, and AI utils
│   └── storage/    # Platform-specific local storage
│
├── turbo.json      # Turbo task runner config
├── package.json    # Monorepo config and scripts
├── pnpm-workspace.yaml
└── .gitignore
```

---

## 🚀 Getting Started

### 1. Install dependencies

```bash
pnpm install
```

### 2. Run development servers

```bash
pnpm dev:web       # Web app
pnpm dev:mobile    # Mobile app
pnpm dev:desktop   # Desktop app
```

Or run all with:

```bash
pnpm dev
```

---

## 📚 Scripts

| Command      | Description                |
| ------------ | -------------------------- |
| `pnpm dev`   | Run all dev servers        |
| `pnpm build` | Build all apps/packages    |
| `pnpm lint`  | Lint all workspaces        |
| `pnpm test`  | Run all tests (future use) |

---

## 🌐 Technologies

* **React** – Web UI
* **React Native + Expo** – Mobile app
* **Tauri** – Lightweight native desktop app
* **Turborepo** – Build system and task runner
* **pnpm** – Fast, disk-efficient package manager

---

## 🔒 Security

For information on reporting security vulnerabilities, please see
[`.github/SECURITY.md`](.github/SECURITY.md).

---

<<<<<<< HEAD
## 📬 Contact

For general questions or support, email [adrian.the.hactus@gmail.com](mailto:adrian.the.hactus@gmail.com).
=======
## 💵 Compensation

Resumier is maintained by volunteers and does not provide monetary
compensation. Contributors do not receive a base salary, bonuses, or
company stock for their work on this project.
>>>>>>> 74074f4d

---

## 📄 License

This project is open-source and available under the MIT License.<|MERGE_RESOLUTION|>--- conflicted
+++ resolved
@@ -78,17 +78,17 @@
 
 ---
 
-<<<<<<< HEAD
 ## 📬 Contact
 
 For general questions or support, email [adrian.the.hactus@gmail.com](mailto:adrian.the.hactus@gmail.com).
-=======
+
+---
+
 ## 💵 Compensation
 
 Resumier is maintained by volunteers and does not provide monetary
 compensation. Contributors do not receive a base salary, bonuses, or
 company stock for their work on this project.
->>>>>>> 74074f4d
 
 ---
 
